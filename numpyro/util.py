import random
from collections import namedtuple
from contextlib import contextmanager

import numpy as onp

from jax import lax
from jax.tree_util import register_pytree_node

_DATA_TYPES = {}
_DISABLE_CONTROL_FLOW_PRIM = False


def set_rng_seed(rng_seed):
    random.seed(rng_seed)
    onp.random.seed(rng_seed)


# let JAX recognize _TreeInfo structure
# ref: https://github.com/google/jax/issues/446
# TODO: remove this when namedtuple is supported in JAX
def register_pytree(cls):
    if not getattr(cls, '_registered', False):
        register_pytree_node(
            cls,
            lambda xs: (tuple(xs), None),
            lambda _, xs: cls(*xs)
        )
    cls._registered = True


def laxtuple(name, fields):
    key = (name,) + tuple(fields)
    if key in _DATA_TYPES:
        return _DATA_TYPES[key]
    cls = namedtuple(name, fields)
    register_pytree(cls)
    cls.update = cls._replace
    _DATA_TYPES[key] = cls
    return cls


@contextmanager
def optional(condition, context_manager):
    """
    Optionally wrap inside `context_manager` if condition is `True`.
    """
    if condition:
        with context_manager:
            yield
    else:
<<<<<<< HEAD
        yield
=======
        yield


@contextmanager
def control_flow_prims_disabled():
    global _DISABLE_CONTROL_FLOW_PRIM
    stored_flag = _DISABLE_CONTROL_FLOW_PRIM
    try:
        _DISABLE_CONTROL_FLOW_PRIM = True
        yield
    finally:
        _DISABLE_CONTROL_FLOW_PRIM = stored_flag


def cond(pred, true_operand, true_fun, false_operand, false_fun):
    if _DISABLE_CONTROL_FLOW_PRIM:
        if pred:
            return true_fun(true_operand)
        else:
            return false_fun(false_operand)
    else:
        return lax.cond(pred, true_operand, true_fun, false_operand, false_fun)


def while_loop(cond_fun, body_fun, init_val):
    if _DISABLE_CONTROL_FLOW_PRIM:
        val = init_val
        while cond_fun(val):
            val = body_fun(val)
        return val
    else:
        return lax.while_loop(cond_fun, body_fun, init_val)


def fori_loop(lower, upper, body_fun, init_val):
    if _DISABLE_CONTROL_FLOW_PRIM:
        val = init_val
        for i in range(lower, upper):
            val = body_fun(i, val)
        return val
    else:
        return lax.fori_loop(lower, upper, body_fun, init_val)
>>>>>>> 15de52f8
<|MERGE_RESOLUTION|>--- conflicted
+++ resolved
@@ -49,9 +49,6 @@
         with context_manager:
             yield
     else:
-<<<<<<< HEAD
-        yield
-=======
         yield
 
 
@@ -93,5 +90,4 @@
             val = body_fun(i, val)
         return val
     else:
-        return lax.fori_loop(lower, upper, body_fun, init_val)
->>>>>>> 15de52f8
+        return lax.fori_loop(lower, upper, body_fun, init_val)