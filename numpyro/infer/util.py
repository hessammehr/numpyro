--- conflicted
+++ resolved
@@ -307,13 +307,20 @@
     inv_transforms = {}
     # model code may need to be replayed in the presence of deterministic sites
     replay_model = False
+    enum = False
     for k, v in model_trace.items():
-        if v['type'] == 'sample' and not v['is_observed'] and not v['fn'].is_discrete:
-            inv_transforms[k] = biject_to(v['fn'].support)
+        if v['type'] == 'sample' and not v['is_observed']:
+            if v['fn'].is_discrete:
+                enum = True
+                if not v['fn'].has_enumerate_support:
+                    raise RuntimeError(f"MCMC only supports continuous sites or discrete sites "
+                                       "with enumerate support, but got {type(v['fn']).__name__}.")
+            else:
+                inv_transforms[k] = biject_to(v['fn'].support)
             # TODO: check if the support is dynamic, then we set replay_model = True
         elif v['type'] == 'deterministic':
             replay_model = True
-    return inv_transforms, replay_model, model_trace
+    return inv_transforms, replay_model, enum, model_trace
 
 
 def get_potential_fn(model, inv_transforms, enum=False, replay_model=False,
@@ -395,16 +402,10 @@
         at `deterministic` sites in the model.
     """
     model_kwargs = {} if model_kwargs is None else model_kwargs
-<<<<<<< HEAD
-    inv_transforms, replay_model, model_trace = get_model_transforms(
-        model, model_args, model_kwargs)
-    enum = any(site['fn'].has_enumerate_support for site in model_trace.values() if site['type'] == 'sample')
-=======
     substituted_model = substitute(seed(model, rng_key if np.ndim(rng_key) == 1 else rng_key[0]),
                                    substitute_fn=init_strategy)
-    inv_transforms, replay_model, model_trace = _get_model_transforms(
+    inv_transforms, replay_model, enum, model_trace = _get_model_transforms(
         substituted_model, model_args, model_kwargs)
->>>>>>> 4c490310
     constrained_values = {k: v['value'] for k, v in model_trace.items()
                           if v['type'] == 'sample' and not v['is_observed']
                           and not v['fn'].is_discrete}
